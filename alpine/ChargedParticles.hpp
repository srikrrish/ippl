--- conflicted
+++ resolved
@@ -412,22 +412,6 @@
             }
         }
 
-        double cellVolume =
-            std::reduce(hrField.begin(), hrField.end(), 1., std::multiplies<double>());
-        rho_m = rho_m / cellVolume;
-
-        rhoNorm_m = norm(rho_m);
-        IpplTimings::stopTimer(sumTimer);
-
-<<<<<<< HEAD
-        // dumpVTK(E_m,nr_m[0],nr_m[1],nr_m[2],iteration,hrField[0],hrField[1],hrField[2]);
-
-        // rho = rho_e - rho_i
-        double size = 1;
-        for (unsigned d = 0; d < Dim; d++) {
-
-            size *= rmax_m[d] - rmin_m[d];
-=======
         // dumpVTK(rho_m, nr_m[0], nr_m[1], nr_m[2], iteration, hrField[0], hrField[1], hrField[2]);
 
         // rho = rho_e - rho_i (only if periodic BCs)
@@ -437,7 +421,6 @@
                 size *= rmax_m[d] - rmin_m[d];
             }
             rho_m = rho_m - (Q_m / size);
->>>>>>> 3c74adc1
         }
     }
 
