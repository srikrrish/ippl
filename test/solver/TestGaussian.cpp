//
// TestGaussian
// This program tests the FFTOpenPoissonSolver class with a Gaussian source.
// The solve is iterated 5 times for the purpose of timing studies.
//   Usage:
//     srun ./TestGaussian <nx> <ny> <nz> <reshape> <comm> <reorder>
//                         <algorithm> --info 5
//     nx        = No. cell-centered points in the x-direction
//     ny        = No. cell-centered points in the y-direction
//     nz        = No. cell-centered points in the z-direction
//     reshape   = "pencils" or "slabs" (heffte parameter)
//     comm      = "a2a", "a2av", "p2p", "p2p_pl" (heffte parameter)
//     reorder   = "reorder" or "no-reorder" (heffte parameter)
//     algorithm = "HOCKNEY", "VICO", or "VICO_2", types of open BC algorithms
//
//     For more info on the heffte parameters, see:
//     https://github.com/icl-utk-edu/heffte
//
//     Example:
//       srun ./TestGaussian 64 64 64 pencils a2a no-reorder HOCKNEY --info 5
//
//

#include "Ippl.h"

#include <Kokkos_MathematicalConstants.hpp>
#include <Kokkos_MathematicalFunctions.hpp>
#include <cstdlib>

#include "Utility/IpplException.h"
#include "Utility/IpplTimings.h"

#include "PoissonSolvers/FFTOpenPoissonSolver.h"

KOKKOS_INLINE_FUNCTION double gaussian(double x, double y, double z, double sigma = 0.05,
                                       double mu = 0.5) {
    double pi        = Kokkos::numbers::pi_v<double>;
    double prefactor = (1 / Kokkos::sqrt(2 * 2 * 2 * pi * pi * pi)) * (1 / (sigma * sigma * sigma));
    double r2        = (x - mu) * (x - mu) + (y - mu) * (y - mu) + (z - mu) * (z - mu);

    return prefactor * exp(-r2 / (2 * sigma * sigma));
}

KOKKOS_INLINE_FUNCTION double exact_fct(double x, double y, double z, double sigma = 0.05,
                                        double mu = 0.5) {
    double pi = Kokkos::numbers::pi_v<double>;
    double r  = Kokkos::sqrt((x - mu) * (x - mu) + (y - mu) * (y - mu) + (z - mu) * (z - mu));

    return (1 / (4.0 * pi * r)) * Kokkos::erf(r / (Kokkos::sqrt(2.0) * sigma));
}

KOKKOS_INLINE_FUNCTION ippl::Vector<double, 3> exact_E(double x, double y, double z,
                                                       double sigma = 0.05, double mu = 0.5) {
    double pi = Kokkos::numbers::pi_v<double>;
    double r  = Kokkos::sqrt((x - mu) * (x - mu) + (y - mu) * (y - mu) + (z - mu) * (z - mu));
    double factor =
        (1.0 / (4.0 * pi * r * r))
        * ((1.0 / r) * Kokkos::erf(r / (Kokkos::sqrt(2.0) * sigma))
           - Kokkos::sqrt(2.0 / pi) * (1.0 / sigma) * exp(-r * r / (2 * sigma * sigma)));

    ippl::Vector<double, 3> Efield = {(x - mu), (y - mu), (z - mu)};
    return factor * Efield;
}

int main(int argc, char* argv[]) {
    ippl::initialize(argc, argv);
    {
        Inform msg(argv[0]);
        Inform msg2all(argv[0], INFORM_ALL_NODES);

        const unsigned int Dim = 3;

        using Mesh_t      = ippl::UniformCartesian<double, 3>;
        using Centering_t = Mesh_t::DefaultCentering;
        typedef ippl::Field<double, Dim, Mesh_t, Centering_t> field;
        typedef ippl::Field<ippl::Vector<double, Dim>, Dim, Mesh_t, Centering_t> fieldV;
        using Solver_t = ippl::FFTOpenPoissonSolver<fieldV, field>;

        // start a timer
        static IpplTimings::TimerRef allTimer = IpplTimings::getTimer("allTimer");
        IpplTimings::startTimer(allTimer);

        // get the gridsize from the user
        ippl::Vector<int, Dim> nr = {std::atoi(argv[1]), std::atoi(argv[2]), std::atoi(argv[3])};

        // get heffte parameters from the user
        std::string reshape       = argv[4];  // slabs or pencils
        std::string communication = argv[5];  // a2a or p2p
        std::string reordering    = argv[6];  // reorder or no-reorder

        // get the algorithm to be used
        std::string algorithm = argv[7];  // Hockney or Vico

        // print out info and title for the relative error (L2 norm)
        msg << "Test Gaussian, grid = " << nr << ", heffte params: " << reshape << " "
            << communication << " " << reordering << ", algorithm = " << algorithm << endl;
        msg << "Spacing Error" << endl; // ErrorEx ErrorEy ErrorEz" << endl;

        // domain
        ippl::NDIndex<Dim> owned;
        for (unsigned i = 0; i < Dim; i++) {
            owned[i] = ippl::Index(nr[i]);
        }

        // specifies decomposition; here all dimensions are parallel
        ippl::e_dim_tag decomp[Dim];
        for (unsigned int d = 0; d < Dim; d++) {
            decomp[d] = ippl::PARALLEL;
        }

        // unit box
        double dx                        = 1.0 / nr[0];
        double dy                        = 1.0 / nr[1];
        double dz                        = 1.0 / nr[2];
        ippl::Vector<double, Dim> hr     = {dx, dy, dz};
        ippl::Vector<double, Dim> origin = {0.0, 0.0, 0.0};
        Mesh_t mesh(owned, hr, origin);

        // all parallel layout, standard domain, normal axis order
        ippl::FieldLayout<Dim> layout(owned, decomp);

        // define the R (rho) field
        field exact, rho;
        exact.initialize(mesh, layout);
        rho.initialize(mesh, layout);

        // define the Vector field E (LHS)
        /*
        fieldV exactE, fieldE;
        exactE.initialize(mesh, layout);
        fieldE.initialize(mesh, layout);
        */

        // assign the rho field with a gaussian
        auto view_rho    = rho.getView();
        const int nghost = rho.getNghost();
        const auto& ldom = layout.getLocalNDIndex();

        Kokkos::parallel_for(
            "Assign rho field", rho.getFieldRangePolicy(),
            KOKKOS_LAMBDA(const int i, const int j, const int k) {
                // go from local to global indices
                const int ig = i + ldom[0].first() - nghost;
                const int jg = j + ldom[1].first() - nghost;
                const int kg = k + ldom[2].first() - nghost;

                // define the physical points (cell-centered)
                double x = (ig + 0.5) * hr[0] + origin[0];
                double y = (jg + 0.5) * hr[1] + origin[1];
                double z = (kg + 0.5) * hr[2] + origin[2];

                view_rho(i, j, k) = gaussian(x, y, z);
            });

        // assign the exact field with its values (erf function)
        auto view_exact = exact.getView();

        Kokkos::parallel_for(
            "Assign exact field", exact.getFieldRangePolicy(),
            KOKKOS_LAMBDA(const int i, const int j, const int k) {
                const int ig = i + ldom[0].first() - nghost;
                const int jg = j + ldom[1].first() - nghost;
                const int kg = k + ldom[2].first() - nghost;

                double x = (ig + 0.5) * hr[0] + origin[0];
                double y = (jg + 0.5) * hr[1] + origin[1];
                double z = (kg + 0.5) * hr[2] + origin[2];

                view_exact(i, j, k) = exact_fct(x, y, z);
            });

        /*
        // assign the exact E field
        auto view_exactE = exactE.getView();

        Kokkos::parallel_for(
            "Assign exact E-field", exactE.getFieldRangePolicy(),
            KOKKOS_LAMBDA(const int i, const int j, const int k) {
                const int ig = i + ldom[0].first() - nghost;
                const int jg = j + ldom[1].first() - nghost;
                const int kg = k + ldom[2].first() - nghost;

                double x = (ig + 0.5) * hr[0] + origin[0];
                double y = (jg + 0.5) * hr[1] + origin[1];
                double z = (kg + 0.5) * hr[2] + origin[2];

                view_exactE(i, j, k) = exact_E(x, y, z);
            });
        */

        // Parameter List to pass to solver
        ippl::ParameterList params;

        // set the FFT parameters
        if (reshape == "pencils") {
            params.add("use_pencils", true);
        } else if (reshape == "slabs") {
            params.add("use_pencils", false);
        } else {
            throw IpplException("TestGaussian.cpp main()", "Unrecognized heffte parameter");
        }

        if (communication == "a2a") {
            params.add("comm", ippl::a2a);
        } else if (communication == "a2av") {
            params.add("comm", ippl::a2av);
        } else if (communication == "p2p") {
            params.add("comm", ippl::p2p);
        } else if (communication == "p2p_pl") {
            params.add("comm", ippl::p2p_pl);
        } else {
            throw IpplException("TestGaussian.cpp main()", "Unrecognized heffte parameter");
        }

        if (reordering == "reorder") {
            params.add("use_reorder", true);
        } else if (reordering == "no-reorder") {
            params.add("use_reorder", false);
        } else {
            throw IpplException("TestGaussian.cpp main()", "Unrecognized heffte parameter");
        }
        params.add("use_heffte_defaults", false);
        params.add("use_gpu_aware", true);
        params.add("r2c_direction", 0);

        // set the algorithm
        if (algorithm == "HOCKNEY") {
            params.add("algorithm", Solver_t::HOCKNEY);
        } else if (algorithm == "VICO") {
            params.add("algorithm", Solver_t::VICO);
        } else if (algorithm == "VICO_2") {
            params.add("algorithm", Solver_t::VICO_2);
        } else {
            throw IpplException("TestGaussian.cpp main()", "Unrecognized algorithm type");
        }

        // add output type
        params.add("output_type", Solver_t::SOL);

<<<<<<< HEAD
        // define an FFTPoissonSolver object
        Solver_t FFTsolver(rho, params); //Solver_t FFTsolver(fieldE, rho, params);
=======
        // define an FFTOpenPoissonSolver object
        Solver_t FFTsolver(fieldE, rho, params);
>>>>>>> 21f380c3

        // iterate over 5 timesteps
        for (int times = 0; times < 5; ++times) {
            // solve the Poisson equation -> rho contains the solution (phi) now
            FFTsolver.solve();

            // compute relative error norm for potential
            rho        = rho - exact;
            double err = norm(rho) / norm(exact);

            // compute relative error norm for the E-field components
            /*
            ippl::Vector<double, Dim> errE{0.0, 0.0, 0.0};
            fieldE = fieldE - exactE;

            auto Eview = fieldE.getView();

            for (size_t d = 0; d < Dim; ++d) {
                double temp = 0.0;
                Kokkos::parallel_reduce(
                    "Vector errorNr reduce", fieldE.getFieldRangePolicy(),
                    KOKKOS_LAMBDA(const size_t i, const size_t j, const size_t k, double& valL) {
                        double myVal = Kokkos::pow(Eview(i, j, k)[d], 2);
                        valL += myVal;
                    },
                    Kokkos::Sum<double>(temp));

                double globaltemp = 0.0;
                MPI_Allreduce(&temp, &globaltemp, 1, MPI_DOUBLE, MPI_SUM,
                              ippl::Comm->getCommunicator());
                double errorNr = std::sqrt(globaltemp);

                temp = 0.0;
                Kokkos::parallel_reduce(
                    "Vector errorDr reduce", exactE.getFieldRangePolicy(),
                    KOKKOS_LAMBDA(const size_t i, const size_t j, const size_t k, double& valL) {
                        double myVal = Kokkos::pow(view_exactE(i, j, k)[d], 2);
                        valL += myVal;
                    },
                    Kokkos::Sum<double>(temp));

                globaltemp = 0.0;
                MPI_Allreduce(&temp, &globaltemp, 1, MPI_DOUBLE, MPI_SUM,
                              ippl::Comm->getCommunicator());
                double errorDr = std::sqrt(globaltemp);

                errE[d] = errorNr / errorDr;
            }
            */

            msg << std::setprecision(16) << dx << " " << err << endl; 
            // << " " << errE[0] << " " << errE[1] << " " << errE[2] << endl;

            // reassign the correct values to the fields for the loop to work
            Kokkos::parallel_for(
                "Assign rho field", rho.getFieldRangePolicy(),
                KOKKOS_LAMBDA(const int i, const int j, const int k) {
                    // go from local to global indices
                    const int ig = i + ldom[0].first() - nghost;
                    const int jg = j + ldom[1].first() - nghost;
                    const int kg = k + ldom[2].first() - nghost;

                    // define the physical points (cell-centered)
                    double x = (ig + 0.5) * hr[0] + origin[0];
                    double y = (jg + 0.5) * hr[1] + origin[1];
                    double z = (kg + 0.5) * hr[2] + origin[2];

                    view_rho(i, j, k) = gaussian(x, y, z);
                });

            Kokkos::parallel_for(
                "Assign exact field", exact.getFieldRangePolicy(),
                KOKKOS_LAMBDA(const int i, const int j, const int k) {
                    const int ig = i + ldom[0].first() - nghost;
                    const int jg = j + ldom[1].first() - nghost;
                    const int kg = k + ldom[2].first() - nghost;

                    double x = (ig + 0.5) * hr[0] + origin[0];
                    double y = (jg + 0.5) * hr[1] + origin[1];
                    double z = (kg + 0.5) * hr[2] + origin[2];

                    view_exact(i, j, k) = exact_fct(x, y, z);
                });

            /*
            Kokkos::parallel_for(
                "Assign exact E-field", exactE.getFieldRangePolicy(),
                KOKKOS_LAMBDA(const int i, const int j, const int k) {
                    const int ig = i + ldom[0].first() - nghost;
                    const int jg = j + ldom[1].first() - nghost;
                    const int kg = k + ldom[2].first() - nghost;

                    double x = (ig + 0.5) * hr[0] + origin[0];
                    double y = (jg + 0.5) * hr[1] + origin[1];
                    double z = (kg + 0.5) * hr[2] + origin[2];

                    view_exactE(i, j, k) = exact_E(x, y, z);
                });
            */
        }

        // stop the timers
        IpplTimings::stopTimer(allTimer);
        IpplTimings::print(std::string("timing.dat"));
    }
    ippl::finalize();

    return 0;
}<|MERGE_RESOLUTION|>--- conflicted
+++ resolved
@@ -237,13 +237,8 @@
         // add output type
         params.add("output_type", Solver_t::SOL);
 
-<<<<<<< HEAD
-        // define an FFTPoissonSolver object
-        Solver_t FFTsolver(rho, params); //Solver_t FFTsolver(fieldE, rho, params);
-=======
         // define an FFTOpenPoissonSolver object
         Solver_t FFTsolver(fieldE, rho, params);
->>>>>>> 21f380c3
 
         // iterate over 5 timesteps
         for (int times = 0; times < 5; ++times) {
