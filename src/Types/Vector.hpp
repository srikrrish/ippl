//
// Class Vector
//   Vector class used for vector fields and particle attributes like the coordinate.
//
// Copyright (c) 2020, Matthias Frey, Paul Scherrer Institut, Villigen PSI, Switzerland
// All rights reserved
//
// This file is part of IPPL.
//
// IPPL is free software: you can redistribute it and/or modify
// it under the terms of the GNU General Public License as published by
// the Free Software Foundation, either version 3 of the License, or
// (at your option) any later version.
//
// You should have received a copy of the GNU General Public License
// along with IPPL. If not, see <https://www.gnu.org/licenses/>.
//
// #include "Utility/PAssert.h"

#include <iomanip>
#include <iostream>

namespace ippl {
    namespace detail {
        template <typename T, unsigned Dim>
        struct isExpression<Vector<T, Dim>> : std::true_type {};
    }  // namespace detail

    template <typename T, unsigned Dim>
    template <typename E, size_t N>
    KOKKOS_FUNCTION Vector<T, Dim>::Vector(const detail::Expression<E, N>& expr) {
        for (unsigned int i = 0; i < Dim; ++i) {
            data_m[i] = expr[i];
        }
    }

<<<<<<< HEAD
    /*
 	*
 	*
 	* Constructors with std::array and std::vector to assign
 	* vertex, face and edge neighbors in locateParticles
 	*
 	*/ 
    template<typename T, unsigned Dim>
    Vector<T, Dim>::Vector(const std::array<T, Dim>& a){
	unsigned int idx = 0;

        for(unsigned int i = 0; i< Dim; ++i){
	    if( a[i] < 0)
		continue;
            data_m[i]= a[i];
	    ++idx;
        }
	size_m = idx;
    }

    template<typename T, unsigned Dim>
    Vector<T, Dim>::Vector(const std::array<std::vector<T>, Dim>& a){

	unsigned int idx = 0;
	for(unsigned int i = 0; i < a.size(); i++){
		for(unsigned int j = 0; j < a[i].size(); j++){
			if( a[i].empty() )
				continue;
			data_m[idx] = a[i][j];
			++idx;	
		}
		size_m = idx;
	}
	}


    template<typename T, unsigned Dim>
    KOKKOS_FUNCTION
    Vector<T, Dim>::Vector(const T& val){ 
        for (unsigned int i = 0; i < Dim; ++i)
	  	data_m[i] = val;
=======
    template <typename T, unsigned Dim>
    KOKKOS_FUNCTION Vector<T, Dim>::Vector(const T& val) {
        for (unsigned i = 0; i < Dim; ++i) {
            data_m[i] = val;
        }
>>>>>>> 6d082245
    }

    template <typename T, unsigned Dim>
    KOKKOS_FUNCTION Vector<T, Dim>::Vector(const std::initializer_list<T>& list) {
        // PAssert(list.size() == Dim);
        unsigned int i = 0;
        for (auto& l : list) {
            data_m[i] = l;
            ++i;
        }
    }

    /*
     *
     * Element access operators
     *
     */
    template <typename T, unsigned Dim>
    KOKKOS_INLINE_FUNCTION typename Vector<T, Dim>::value_type& Vector<T, Dim>::operator[](
        unsigned int i) {
        // PAssert(i < Dim);
        return data_m[i];
    }

    template <typename T, unsigned Dim>
    KOKKOS_INLINE_FUNCTION typename Vector<T, Dim>::value_type Vector<T, Dim>::operator[](
        unsigned int i) const {
        // PAssert(i < Dim);
        return data_m[i];
    }

    template <typename T, unsigned Dim>
    KOKKOS_INLINE_FUNCTION typename Vector<T, Dim>::value_type& Vector<T, Dim>::operator()(
        unsigned int i) {
        // PAssert(i < Dim);
        return data_m[i];
    }

    template <typename T, unsigned Dim>
    KOKKOS_INLINE_FUNCTION typename Vector<T, Dim>::value_type Vector<T, Dim>::operator()(
        unsigned int i) const {
        // PAssert(i < Dim);
        return data_m[i];
    }

<<<<<<< HEAD
    template<typename T, unsigned Dim>
    KOKKOS_INLINE_FUNCTION
    size_t Vector<T, Dim>::size() const{
    return size_m;
    }


=======
>>>>>>> 6d082245
    /*
     *
     * Vector Expression assignment operators
     *
     */
    template <typename T, unsigned Dim>
    template <typename E, size_t N>
    KOKKOS_INLINE_FUNCTION Vector<T, Dim>& Vector<T, Dim>::operator=(
        const detail::Expression<E, N>& expr) {
        for (unsigned int i = 0; i < Dim; ++i) {
            data_m[i] = expr[i];
        }
        return *this;
    }

    template <typename T, unsigned Dim>
    template <typename E, size_t N>
    KOKKOS_INLINE_FUNCTION Vector<T, Dim>& Vector<T, Dim>::operator+=(
        const detail::Expression<E, N>& expr) {
        for (unsigned int i = 0; i < Dim; ++i) {
            data_m[i] += expr[i];
        }
        return *this;
    }

    template <typename T, unsigned Dim>
    template <typename E, size_t N>
    KOKKOS_INLINE_FUNCTION Vector<T, Dim>& Vector<T, Dim>::operator-=(
        const detail::Expression<E, N>& expr) {
        for (unsigned int i = 0; i < Dim; ++i) {
            data_m[i] -= expr[i];
        }
        return *this;
    }

    template <typename T, unsigned Dim>
    template <typename E, size_t N>
    KOKKOS_INLINE_FUNCTION Vector<T, Dim>& Vector<T, Dim>::operator*=(
        const detail::Expression<E, N>& expr) {
        for (unsigned int i = 0; i < Dim; ++i) {
            data_m[i] *= expr[i];
        }
        return *this;
    }

    template <typename T, unsigned Dim>
    template <typename E, size_t N>
    KOKKOS_INLINE_FUNCTION Vector<T, Dim>& Vector<T, Dim>::operator/=(
        const detail::Expression<E, N>& expr) {
        for (unsigned int i = 0; i < Dim; ++i) {
            data_m[i] /= expr[i];
        }
        return *this;
    }

    template <typename T, unsigned Dim>
    KOKKOS_INLINE_FUNCTION constexpr typename Vector<T, Dim>::iterator Vector<T, Dim>::begin() {
        return data_m;
    }

    template <typename T, unsigned Dim>
    KOKKOS_INLINE_FUNCTION constexpr typename Vector<T, Dim>::iterator Vector<T, Dim>::end() {
        return data_m + Dim;
    }

    template <typename T, unsigned Dim>
    KOKKOS_INLINE_FUNCTION constexpr typename Vector<T, Dim>::const_iterator Vector<T, Dim>::begin()
        const {
        return data_m;
    }

    template <typename T, unsigned Dim>
    KOKKOS_INLINE_FUNCTION constexpr typename Vector<T, Dim>::const_iterator Vector<T, Dim>::end()
        const {
        return data_m + Dim;
    }

    template <typename T, unsigned Dim>
    inline std::ostream& operator<<(std::ostream& out, const Vector<T, Dim>& v) {
        std::streamsize sw = out.width();
        out << std::setw(1);
        if constexpr (Dim > 1) {
            out << "( ";
            for (unsigned int i = 0; i < Dim - 1; i++) {
                out << std::setw(sw) << v[i] << " , ";
            }
            out << std::setw(sw) << v[Dim - 1] << " )";
        } else {
            out << "( " << std::setw(sw) << v[0] << " )";
        }
        return out;
    }
}  // namespace ippl

// vi: set et ts=4 sw=4 sts=4:
// Local Variables:
// mode:c
// c-basic-offset: 4
// indent-tabs-mode: nil
// require-final-newline: nil
// End:<|MERGE_RESOLUTION|>--- conflicted
+++ resolved
@@ -34,7 +34,6 @@
         }
     }
 
-<<<<<<< HEAD
     /*
  	*
  	*
@@ -42,19 +41,6 @@
  	* vertex, face and edge neighbors in locateParticles
  	*
  	*/ 
-    template<typename T, unsigned Dim>
-    Vector<T, Dim>::Vector(const std::array<T, Dim>& a){
-	unsigned int idx = 0;
-
-        for(unsigned int i = 0; i< Dim; ++i){
-	    if( a[i] < 0)
-		continue;
-            data_m[i]= a[i];
-	    ++idx;
-        }
-	size_m = idx;
-    }
-
     template<typename T, unsigned Dim>
     Vector<T, Dim>::Vector(const std::array<std::vector<T>, Dim>& a){
 
@@ -76,13 +62,6 @@
     Vector<T, Dim>::Vector(const T& val){ 
         for (unsigned int i = 0; i < Dim; ++i)
 	  	data_m[i] = val;
-=======
-    template <typename T, unsigned Dim>
-    KOKKOS_FUNCTION Vector<T, Dim>::Vector(const T& val) {
-        for (unsigned i = 0; i < Dim; ++i) {
-            data_m[i] = val;
-        }
->>>>>>> 6d082245
     }
 
     template <typename T, unsigned Dim>
@@ -128,16 +107,13 @@
         return data_m[i];
     }
 
-<<<<<<< HEAD
     template<typename T, unsigned Dim>
     KOKKOS_INLINE_FUNCTION
     size_t Vector<T, Dim>::size() const{
-    return size_m;
-    }
-
-
-=======
->>>>>>> 6d082245
+    return (size_m < Dim) ? size_m : Dim;
+    }
+
+
     /*
      *
      * Vector Expression assignment operators
