--- conflicted
+++ resolved
@@ -65,17 +65,10 @@
     Kokkos::fence();
 }
 
-<<<<<<< HEAD
-template <bool isVec, typename Tb, typename View, unsigned int Dim>
+template <int tensorRank, typename Tb, typename View, unsigned int Dim>
 void unpack_impl(const ippl::NDIndex<Dim> intersect, const View& view,
                  ippl::detail::FieldBufferData<Tb>& fd, int nghost, const ippl::NDIndex<Dim> ldom,
-                std::vector<bool> coordBool, size_t dim = 0) {
-=======
-template <int tensorRank, typename Tb, typename Tf>
-void unpack_impl(const ippl::NDIndex<3> intersect, const Kokkos::View<Tf***>& view,
-                 ippl::detail::FieldBufferData<Tb>& fd, int nghost, const ippl::NDIndex<3> ldom,
-                 size_t dim1 = 0, size_t dim2 = 0, bool x = false, bool y = false, bool z = false) {
->>>>>>> 092500bc
+                std::vector<bool> coordBool, size_t dim1 = 0, size_t dim2 = 0) {
     Kokkos::View<Tb*>& buffer = fd.buffer;
 
     using index_type = typename ippl::RangePolicy<Dim>::index_type;
@@ -106,52 +99,23 @@
                 l += igVec[d] * factor;
             }
 
-<<<<<<< HEAD
-            ippl::detail::ViewAccess<isVec, View, Dim>::get(view, dim, args) = buffer(l);
-=======
-            ippl::detail::ViewAccess<tensorRank, decltype(view)>::get(view, dim1, dim2, i, j, k) =
-                buffer(l);
->>>>>>> 092500bc
+            ippl::detail::ViewAccess<tensorRank, View, Dim>::get(view, dim1, dim2, args) = buffer(l);
         });
     Kokkos::fence();
 }
 
-<<<<<<< HEAD
 template <typename Tb, typename View, unsigned int Dim>
 void unpack(const ippl::NDIndex<Dim> intersect, const View& view,
             ippl::detail::FieldBufferData<Tb>& fd, int nghost, const ippl::NDIndex<Dim> ldom,
-            std::vector<bool> coordBool, size_t dim = 0) {
-    unpack_impl<false, Tb, View>(intersect, view, fd, nghost, ldom, coordBool, dim);
+            std::vector<bool> coordBool, size_t dim1 = 0, size_t dim2 = 0) {
+    unpack_impl<false, Tb, View>(intersect, view, fd, nghost, ldom, coordBool, dim1, dim2);
 }
 
 template <typename Tb, typename View, unsigned int Dim>
 void unpack(const ippl::NDIndex<Dim> intersect, View& view,
             ippl::detail::FieldBufferData<Tb>& fd, int nghost,
-            const ippl::NDIndex<Dim> ldom, std::vector<bool> coordBool, size_t dim) {
-    unpack_impl<true, Tb, View>(intersect, view, fd, nghost, ldom, coordBool, dim);
-=======
-template <typename Tb, typename Tf>
-void unpack(const ippl::NDIndex<3> intersect, const Kokkos::View<Tf***>& view,
-            ippl::detail::FieldBufferData<Tb>& fd, int nghost, const ippl::NDIndex<3> ldom,
-            bool x = false, bool y = false, bool z = false) {
-    unpack_impl<0, Tb, Tf>(intersect, view, fd, nghost, ldom, 0, 0, x, y, z);
-}
-
-template <typename Tb, typename Tf>
-void unpack(const ippl::NDIndex<3> intersect, const Kokkos::View<ippl::Vector<Tf, 3>***>& view,
-            size_t dim1, ippl::detail::FieldBufferData<Tb>& fd, int nghost,
-            const ippl::NDIndex<3> ldom) {
-    unpack_impl<1, Tb, ippl::Vector<Tf, 3>>(intersect, view, fd, nghost, ldom, dim1);
-}
-
-template <typename Tb, typename Tf>
-void unpack(const ippl::NDIndex<3> intersect,
-            const Kokkos::View<ippl::Vector<ippl::Vector<Tf, 3>, 3>***>& view,
-            ippl::detail::FieldBufferData<Tb>& fd, int nghost, const ippl::NDIndex<3> ldom,
-            size_t dim1, size_t dim2) {
-    unpack_impl<2, Tb, ippl::Vector<ippl::Vector<Tf, 3>, 3>>(intersect, view, fd, nghost, ldom,
-                                                             dim1, dim2);
->>>>>>> 092500bc
+            const ippl::NDIndex<Dim> ldom, std::vector<bool> coordBool, size_t dim1, size_t dim2) {
+    unpack_impl<true, Tb, View>(intersect, view, fd, nghost, ldom, coordBool, dim1, dim2);
 }
 
 namespace ippl {
@@ -270,26 +234,9 @@
         layout_mp = &(this->rhs_mp->getLayout());
         mesh_mp   = &(this->rhs_mp->get_mesh());
 
-<<<<<<< HEAD
-        // get mesh spacing
-        hr_m = mesh_mp->getMeshSpacing();
-
-        // get origin
-        vector_type origin    = mesh_mp->getOrigin();
-        scalar_type sum = 0;
-        for (unsigned int d = 0; d < Dim; ++d) {
-            sum += std::abs(origin[d]);
-        }
-
-        // origin should always be 0 for Green's function computation to work...
-        if (sum != 0.0) {
-            throw IpplException("FFTPoissonSolver::initializeFields", "Origin is not 0");
-        }
-=======
         // get mesh spacing and origin
         hr_m               = mesh_mp->getMeshSpacing();
         vector_type origin = mesh_mp->getOrigin();
->>>>>>> 092500bc
 
         // create domain for the real fields
         domain_m = layout_mp->getDomain();
@@ -393,12 +340,11 @@
                 const int size = nr_m[d];
 
                 // Kokkos parallel for loop to initialize grnIField[d]
-<<<<<<< HEAD
                 using index_array_type = typename RangePolicy<Dim>::index_array_type;
                 switch (d) {
                     case 0:
                         ippl::parallel_for(
-                            "Helper index Green field initialization", getRangePolicy(view, nghost),
+                            "Helper index Green field initialization", grnIField_m[d].getFieldRangePolicy(),
                             KOKKOS_LAMBDA(const index_array_type& args) {
                                 Vector<int, Dim> iVec = args;
                                 Vector<int, Dim> igVec;
@@ -408,19 +354,6 @@
                                     igVec[d1] = iVec[d1] + ldom[d1].first() - nghost;
                                     checkVal += igVec[d1];
                                 }
-=======
-                switch (d) {
-                    case 0:
-                        Kokkos::parallel_for(
-                            "Helper index Green field initialization",
-                            grnIField_m[d].getFieldRangePolicy(),
-                            KOKKOS_LAMBDA(const int i, const int j, const int k) {
-                                // go from local indices to global
-                                const int ig = i + ldom[0].first() - nghost;
-                                const int jg = j + ldom[1].first() - nghost;
-                                const int kg = k + ldom[2].first() - nghost;
-
->>>>>>> 092500bc
                                 // assign (index)^2 if 0 <= index < N, and (2N-index)^2 elsewhere
                                 const bool outsideN = (igVec[d] >= size);
                                 apply(view, args) =
@@ -432,9 +365,8 @@
                             });
                         break;
                     case 1:
-<<<<<<< HEAD
                         ippl::parallel_for(
-                            "Helper index Green field initialization", getRangePolicy(view, nghost),
+                            "Helper index Green field initialization", grnIField_m[d].getFieldRangePolicy(),
                             KOKKOS_LAMBDA(const index_array_type& args) {
                                 Vector<int, Dim> iVec = args;
                                 Vector<int, Dim> igVec;
@@ -442,15 +374,6 @@
                                     // go from local indices to global
                                     igVec[d1] = iVec[d1] + ldom[d1].first() - nghost;
                                 }
-=======
-                        Kokkos::parallel_for(
-                            "Helper index Green field initialization",
-                            grnIField_m[d].getFieldRangePolicy(),
-                            KOKKOS_LAMBDA(const int i, const int j, const int k) {
-                                // go from local indices to global
-                                const int jg = j + ldom[1].first() - nghost;
-
->>>>>>> 092500bc
                                 // assign (index)^2 if 0 <= index < N, and (2N-index)^2 elsewhere
                                 const bool outsideN = (igVec[d] >= size);
                                 apply(view, args) =
@@ -458,9 +381,8 @@
                             });
                         break;
                     case 2:
-<<<<<<< HEAD
                         ippl::parallel_for(
-                            "Helper index Green field initialization", getRangePolicy(view, nghost),
+                            "Helper index Green field initialization", grnIField_m[d].getFieldRangePolicy(),
                             KOKKOS_LAMBDA(const index_array_type& args) {
                                 Vector<int, Dim> iVec = args;
                                 Vector<int, Dim> igVec;
@@ -468,15 +390,6 @@
                                     // go from local indices to global
                                     igVec[d1] = iVec[d1] + ldom[d1].first() - nghost;
                                 }
-=======
-                        Kokkos::parallel_for(
-                            "Helper index Green field initialization",
-                            grnIField_m[d].getFieldRangePolicy(),
-                            KOKKOS_LAMBDA(const int i, const int j, const int k) {
-                                // go from local indices to global
-                                const int kg = k + ldom[2].first() - nghost;
-
->>>>>>> 092500bc
                                 // assign (index)^2 if 0 <= index < N, and (2N-index)^2 elsewhere
                                 const bool outsideN = (igVec[d] >= size);
                                 apply(view, args) =
@@ -619,10 +532,9 @@
             Comm->barrier();
 
         } else {
-<<<<<<< HEAD
             using index_array_type = typename RangePolicy<Dim>::index_array_type;
             ippl::parallel_for(
-                "Write rho on the doubled grid", getRangePolicy(view1, nghost1),
+                "Write rho on the doubled grid", this->rhs_mp->getFieldRangePolicy(),
                 KOKKOS_LAMBDA(const index_array_type& args) {
                     Vector<int, Dim> iVec = args;
                     Vector<int, Dim> igVec1;
@@ -635,19 +547,6 @@
                         checkVal += igVec1[d] - igVec2[d]; // will be zero if all indicies are equal
                     }
                     const bool isZero = (checkVal == 0);
-=======
-            Kokkos::parallel_for(
-                "Write rho on the doubled grid", this->rhs_mp->getFieldRangePolicy(),
-                KOKKOS_LAMBDA(const size_t i, const size_t j, const size_t k) {
-                    const size_t ig2 = i + ldom2[0].first() - nghost2;
-                    const size_t jg2 = j + ldom2[1].first() - nghost2;
-                    const size_t kg2 = k + ldom2[2].first() - nghost2;
-
-                    const size_t ig1 = i + ldom1[0].first() - nghost1;
-                    const size_t jg1 = j + ldom1[1].first() - nghost1;
-                    const size_t kg1 = k + ldom1[2].first() - nghost1;
-
->>>>>>> 092500bc
                     // write physical rho on [0,N-1] of doubled field
                     apply(view2, args)         = apply(view1, args) * isZero;
                 });
@@ -759,10 +658,10 @@
                 Comm->barrier();
 
             } else {
-<<<<<<< HEAD
                 using index_array_type = typename RangePolicy<Dim>::index_array_type;
                 ippl::parallel_for(
-                    "Write the solution into the LHS on physical grid", getRangePolicy(view1, nghost1),
+                    "Write the solution into the LHS on physical grid", 
+                    this->rhs_mp->getFieldRangePolicy(),
                     KOKKOS_LAMBDA(const index_array_type& args) {
                     Vector<int, Dim> iVec = args;
                     Vector<int, Dim> igVec1;
@@ -777,23 +676,6 @@
                     // take [0,N-1] as physical solution
                     const bool isZero = (checkVal == 0);
                     apply(view1, args)         = apply(view2, args) * isZero;
-=======
-                Kokkos::parallel_for(
-                    "Write the solution into the LHS on physical grid",
-                    this->rhs_mp->getFieldRangePolicy(),
-                    KOKKOS_LAMBDA(const int i, const int j, const int k) {
-                        const int ig2 = i + ldom2[0].first() - nghost2;
-                        const int jg2 = j + ldom2[1].first() - nghost2;
-                        const int kg2 = k + ldom2[2].first() - nghost2;
-
-                        const int ig = i + ldom1[0].first() - nghost1;
-                        const int jg = j + ldom1[1].first() - nghost1;
-                        const int kg = k + ldom1[2].first() - nghost1;
-
-                        // take [0,N-1] as physical solution
-                        const bool isQuadrant1 = ((ig == ig2) && (jg == jg2) && (kg == kg2));
-                        view1(i, j, k)         = view2(i, j, k) * isQuadrant1;
->>>>>>> 092500bc
                     });
             }
             IpplTimings::stopTimer(dtos);
@@ -835,10 +717,9 @@
             // loop over each component (E = vector field)
             for (size_t gd = 0; gd < Dim; ++gd) {
                 // loop over rho2tr_m to multiply by -ik (gradient in Fourier space)
-<<<<<<< HEAD
                 using index_array_type = typename RangePolicy<Dim>::index_array_type;
                 ippl::parallel_for(
-                    "Gradient - E field", getRangePolicy(viewR, nghostR),
+                    "Gradient - E field", rho2tr_m.getFieldRangePolicy(),
                     KOKKOS_LAMBDA(const index_array_type& args) {
                         Vector<int, Dim> iVec = args;
                         Vector<int, Dim> igVec;
@@ -855,26 +736,6 @@
                         k_gd = notMid * (pi / Len) * (igVec[gd] - shift * 2 * N[gd]);
 
                         apply(view_g, args) = -(I * k_gd) * apply(viewR, args);
-=======
-                Kokkos::parallel_for(
-                    "Gradient - E field", rho2tr_m.getFieldRangePolicy(),
-                    KOKKOS_LAMBDA(const int i, const int j, const int k) {
-                        // global indices for 2N rhotr_m
-                        const int ig = i + ldomR[0].first() - nghostR;
-                        const int jg = j + ldomR[1].first() - nghostR;
-                        const int kg = k + ldomR[2].first() - nghostR;
-
-                        Vector<int, 3> iVec = {ig, jg, kg};
-
-                        scalar_type k_gd;
-                        const scalar_type Len = N[gd] * hsize[gd];
-                        const bool shift      = (iVec[gd] > N[gd]);
-                        const bool notMid     = (iVec[gd] != N[gd]);
-
-                        k_gd = notMid * (pi / Len) * (iVec[gd] - shift * 2 * N[gd]);
-
-                        view_g(i, j, k) = -(I * k_gd) * viewR(i, j, k);
->>>>>>> 092500bc
                     });
 
 
@@ -957,10 +818,9 @@
                     Comm->barrier();
 
                 } else {
-<<<<<<< HEAD
                 using index_array_type = typename RangePolicy<Dim>::index_array_type;
                 ippl::parallel_for(
-                    "Write the E-field on physical grid", getRangePolicy(viewL, nghostL),
+                    "Write the E-field on physical grid", this->lhs_mp->getFieldRangePolicy(),
                     KOKKOS_LAMBDA(const index_array_type& args) {
                         Vector<int, Dim> iVec = args;
                         Vector<int, Dim> igVec1;
@@ -975,22 +835,6 @@
                         // take [0,N-1] as physical solution
                         const bool isZero = (checkVal == 0);
                         apply(viewL, args)[gd]         = apply(view2, args) * isZero;
-=======
-                    Kokkos::parallel_for(
-                        "Write the E-field on physical grid", this->lhs_mp->getFieldRangePolicy(),
-                        KOKKOS_LAMBDA(const int i, const int j, const int k) {
-                            const int ig2 = i + ldom2[0].first() - nghost2;
-                            const int jg2 = j + ldom2[1].first() - nghost2;
-                            const int kg2 = k + ldom2[2].first() - nghost2;
-
-                            const int ig = i + ldom1[0].first() - nghostL;
-                            const int jg = j + ldom1[1].first() - nghostL;
-                            const int kg = k + ldom1[2].first() - nghostL;
-
-                            // take [0,N-1] as physical solution
-                            const bool isQuadrant1 = ((ig == ig2) && (jg == jg2) && (kg == kg2));
-                            viewL(i, j, k)[gd]     = view2(i, j, k) * isQuadrant1;
->>>>>>> 092500bc
                         });
                 }
                 IpplTimings::stopTimer(edtos);
@@ -1122,7 +966,8 @@
                                            nrecvs);
                                 buf->resetReadPos();
 
-                                unpack(intersection, viewH, fd_m, nghostH, ldom1, row, col);
+                                std::vector<bool> coordBoolVec(Dim, false);
+                                unpack(intersection, viewH, fd_m, nghostH, ldom1, coordBoolVec, row, col);
                             }
                         }
 
@@ -1167,19 +1012,11 @@
         grn_mr               = 0.0;
 
         const int alg = this->params_m.template get<int>("algorithm");
-
-<<<<<<< HEAD
-        if ((alg == Algorithm::VICO) || (alg == Algorithm::BIHARMONIC)) {
-            if constexpr   (Dim == 3) {
+        if (alg == Algorithm::VICO || alg == Algorithm::BIHARMONIC) {
+            if constexpr (Dim == 3){
                 Vector_t l(hr_m * nr_m);
                 Vector_t hs_m;
                 double L_sum(0.0);
-=======
-        if (alg == Algorithm::VICO || alg == Algorithm::BIHARMONIC) {
-            Vector_t l(hr_m * nr_m);
-            Vector_t hs_m;
-            double L_sum(0.0);
->>>>>>> 092500bc
 
                 // compute length of the physical domain
                 // compute Fourier domain spacing
@@ -1209,32 +1046,15 @@
 
                 Vector<int, Dim> size = nr_m;
 
-<<<<<<< HEAD
                 // Kokkos parallel for loop to assign analytic grnL_m
-                using mdrange_type = Kokkos::MDRangePolicy<Kokkos::Rank<3>>;
-
                 if (alg == Algorithm::VICO) {
                     Kokkos::parallel_for(
-                        "Initialize Green's function ",
-                        mdrange_type({nghost_g, nghost_g, nghost_g},
-                                    {view_g.extent(0) - nghost_g, view_g.extent(1) - nghost_g,
-                                    view_g.extent(2) - nghost_g}),
+                        "Initialize Green's function ", grnL_m.getFieldRangePolicy(),
                         KOKKOS_LAMBDA(const int i, const int j, const int k) {
                             // go from local indices to global
                             const int ig = i + ldom_g[0].first() - nghost_g;
                             const int jg = j + ldom_g[1].first() - nghost_g;
                             const int kg = k + ldom_g[2].first() - nghost_g;
-=======
-            // Kokkos parallel for loop to assign analytic grnL_m
-            if (alg == Algorithm::VICO) {
-                Kokkos::parallel_for(
-                    "Initialize Green's function ", grnL_m.getFieldRangePolicy(),
-                    KOKKOS_LAMBDA(const int i, const int j, const int k) {
-                        // go from local indices to global
-                        const int ig = i + ldom_g[0].first() - nghost_g;
-                        const int jg = j + ldom_g[1].first() - nghost_g;
-                        const int kg = k + ldom_g[2].first() - nghost_g;
->>>>>>> 092500bc
 
                             bool isOutside = (ig > 2 * size[0] - 1);
                             const Tg t     = ig * hs_m[0] + isOutside * origin[0];
@@ -1259,51 +1079,14 @@
                             view_g(i, j, k) = (!isOrig) * value + isOrig * analyticLim;
                         });
 
-<<<<<<< HEAD
                 } else if (alg == Algorithm::BIHARMONIC) {
                     Kokkos::parallel_for(
-                        "Initialize Green's function ",
-                        mdrange_type({nghost_g, nghost_g, nghost_g},
-                                    {view_g.extent(0) - nghost_g, view_g.extent(1) - nghost_g,
-                                    view_g.extent(2) - nghost_g}),
+                        "Initialize Green's function ", grnL_m.getFieldRangePolicy(),
                         KOKKOS_LAMBDA(const int i, const int j, const int k) {
                             // go from local indices to global
                             const int ig = i + ldom_g[0].first() - nghost_g;
                             const int jg = j + ldom_g[1].first() - nghost_g;
                             const int kg = k + ldom_g[2].first() - nghost_g;
-=======
-            } else if (alg == Algorithm::BIHARMONIC) {
-                Kokkos::parallel_for(
-                    "Initialize Green's function ", grnL_m.getFieldRangePolicy(),
-                    KOKKOS_LAMBDA(const int i, const int j, const int k) {
-                        // go from local indices to global
-                        const int ig = i + ldom_g[0].first() - nghost_g;
-                        const int jg = j + ldom_g[1].first() - nghost_g;
-                        const int kg = k + ldom_g[2].first() - nghost_g;
-
-                        bool isOutside = (ig > 2 * size[0] - 1);
-                        const Tg t     = ig * hs_m[0] + isOutside * origin[0];
-
-                        isOutside  = (jg > 2 * size[1] - 1);
-                        const Tg u = jg * hs_m[1] + isOutside * origin[1];
-
-                        isOutside  = (kg > 2 * size[2] - 1);
-                        const Tg v = kg * hs_m[2] + isOutside * origin[2];
-
-                        Tg s = (t * t) + (u * u) + (v * v);
-                        s    = Kokkos::sqrt(s);
-
-                        // assign value and replace with analytic limit at origin (0,0,0)
-                        const bool isOrig    = ((ig == 0 && jg == 0 && kg == 0));
-                        const Tg analyticLim = -L_sum * L_sum * L_sum * L_sum / 8.0;
-                        const Tg value = -((2 - (L_sum * L_sum * s * s)) * Kokkos::cos(L_sum * s)
-                                           + 2 * L_sum * s * Kokkos::sin(L_sum * s) - 2)
-                                         / (2 * s * s * s * s + isOrig * 1.0);
-
-                        view_g(i, j, k) = (!isOrig) * value + isOrig * analyticLim;
-                    });
-            }
->>>>>>> 092500bc
 
                             bool isOutside = (ig > 2 * size[0] - 1);
                             const Tg t     = ig * hs_m[0] + isOutside * origin[0];
@@ -1332,34 +1115,8 @@
                 static IpplTimings::TimerRef fft4 = IpplTimings::getTimer("FFT: Precomputation");
                 IpplTimings::startTimer(fft4);
 
-<<<<<<< HEAD
                 // inverse Fourier transform of the green's function for precomputation
                 fft4n_m->transform(-1, grnL_m);
-=======
-            if (ranks > 1) {
-                communicateVico(size, view_g, ldom_g, nghost_g, view, ldom, nghost);
-            } else {
-                // restrict the green's function to a (2N)^3 grid from the (4N)^3 grid
-                using mdrange_type = Kokkos::MDRangePolicy<Kokkos::Rank<3>>;
-                Kokkos::parallel_for(
-                    "Restrict domain of Green's function from 4N to 2N",
-                    mdrange_type({nghost, nghost, nghost}, {view.extent(0) - nghost - size[0],
-                                                            view.extent(1) - nghost - size[1],
-                                                            view.extent(2) - nghost - size[2]}),
-                    KOKKOS_LAMBDA(const int i, const int j, const int k) {
-                        // go from local indices to global
-                        const int ig = i + ldom[0].first() - nghost;
-                        const int jg = j + ldom[1].first() - nghost;
-                        const int kg = k + ldom[2].first() - nghost;
-
-                        const int ig2 = i + ldom_g[0].first() - nghost_g;
-                        const int jg2 = j + ldom_g[1].first() - nghost_g;
-                        const int kg2 = k + ldom_g[2].first() - nghost_g;
-
-                        if ((ig == ig2) && (jg == jg2) && (kg == kg2)) {
-                            view(i, j, k) = real(view_g(i, j, k));
-                        }
->>>>>>> 092500bc
 
                 IpplTimings::stopTimer(fft4);
 
@@ -1381,6 +1138,7 @@
                     communicateVico(size, view_g, ldom_g, nghost_g, view, ldom, nghost);
                 } else {
                     // restrict the green's function to a (2N)^3 grid from the (4N)^3 grid
+                    using mdrange_type = Kokkos::MDRangePolicy<Kokkos::Rank<3>>;
                     Kokkos::parallel_for(
                         "Restrict domain of Green's function from 4N to 2N",
                         mdrange_type({nghost, nghost, nghost}, {view.extent(0) - nghost - size[0],
@@ -1439,19 +1197,13 @@
             const auto& ldom                 = layout2_m->getLocalNDIndex();
 
             // Kokkos parallel for loop to find (0,0,0) point and regularize
-<<<<<<< HEAD
             using index_array_type = typename RangePolicy<Dim>::index_array_type;
             ippl::parallel_for(
-                "Regularize Green's function ", getRangePolicy(view, nghost),
+                "Regularize Green's function ", grn_mr.getFieldRangePolicy(),
                     KOKKOS_LAMBDA(const index_array_type& args) {
                     Vector<int, Dim> iVec = args;
                     Vector<int, Dim> igVec;
                     scalar_type checkVal = 0;
-=======
-            Kokkos::parallel_for(
-                "Regularize Green's function ", grn_mr.getFieldRangePolicy(),
-                KOKKOS_LAMBDA(const int i, const int j, const int k) {
->>>>>>> 092500bc
                     // go from local indices to global
                     for (unsigned d = 0; d < Dim; ++d) {
                         igVec[d] = iVec[d] + ldom[d].first() - nghost;
