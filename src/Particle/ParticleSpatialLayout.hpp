//
// Class ParticleSpatialLayout
//   Particle layout based on spatial decomposition.
//
//   This is a specialized version of ParticleLayout, which places particles
//   on processors based on their spatial location relative to a fixed grid.
//   In particular, this can maintain particles on processors based on a
//   specified FieldLayout or RegionLayout, so that particles are always on
//   the same node as the node containing the Field region to which they are
//   local.  This may also be used if there is no associated Field at all,
//   in which case a grid is selected based on an even distribution of
//   particles among processors.
//
//   After each 'time step' in a calculation, which is defined as a period
//   in which the particle positions may change enough to affect the global
//   layout, the user must call the 'update' routine, which will move
//   particles between processors, etc.  After the Nth call to update, a
//   load balancing routine will be called instead.  The user may set the
//   frequency of load balancing (N), or may supply a function to
//   determine if load balancing should be done or not.
//
// Copyright (c) 2020, Paul Scherrer Institut, Villigen PSI, Switzerland
// All rights reserved
//
// This file is part of IPPL.
//
// IPPL is free software: you can redistribute it and/or modify
// it under the terms of the GNU General Public License as published by
// the Free Software Foundation, either version 3 of the License, or
// (at your option) any later version.
//
// You should have received a copy of the GNU General Public License
// along with IPPL. If not, see <https://www.gnu.org/licenses/>.
//
#include <memory>
#include <numeric>
#include <vector>

#include "Utility/IpplTimings.h"

namespace ippl {

    template <typename T, unsigned Dim, class Mesh, typename... Properties>
    ParticleSpatialLayout<T, Dim, Mesh, Properties...>::ParticleSpatialLayout(FieldLayout<Dim>& fl,
                                                                              Mesh& mesh)
        : rlayout_m(fl, mesh) {}

    template <typename T, unsigned Dim, class Mesh, typename... Properties>
    void ParticleSpatialLayout<T, Dim, Mesh, Properties...>::updateLayout(FieldLayout<Dim>& fl,
                                                                          Mesh& mesh) {
        rlayout_m.changeDomain(fl, mesh);
    }

    template <typename T, unsigned Dim, class Mesh, typename... Properties>
    template <class BufferType>
    void ParticleSpatialLayout<T, Dim, Mesh, Properties...>::update(BufferType& pdata,
                                                                    BufferType& buffer) {
        static IpplTimings::TimerRef ParticleBCTimer = IpplTimings::getTimer("particleBC");
        IpplTimings::startTimer(ParticleBCTimer);
        this->applyBC(pdata.R, rlayout_m.getDomain());
        IpplTimings::stopTimer(ParticleBCTimer);

        static IpplTimings::TimerRef ParticleUpdateTimer = IpplTimings::getTimer("updateParticle");
        IpplTimings::startTimer(ParticleUpdateTimer);
        int nRanks = Comm->size();

        if (nRanks < 2) {
            return;
        }

        /* particle MPI exchange:
         *   1. figure out which particles need to go where
         *   2. fill send buffer and send particles
         *   3. delete invalidated particles
         *   4. receive particles
         */

        static IpplTimings::TimerRef locateTimer = IpplTimings::getTimer("locateParticles");
        IpplTimings::startTimer(locateTimer);
        size_type localnum = pdata.getLocalNum();

        // 1st step

        /* the values specify the rank where
         * the particle with that index should go
         */
        locate_type ranks("MPI ranks", localnum);

        /* 0 --> particle valid
         * 1 --> particle invalid
         */
        bool_type invalid("invalid", localnum);

        size_type invalidCount = locateParticles(pdata, ranks, invalid);
        IpplTimings::stopTimer(locateTimer);

        // 2nd step

        // figure out how many receives
        static IpplTimings::TimerRef preprocTimer = IpplTimings::getTimer("sendPreprocess");
        IpplTimings::startTimer(preprocTimer);
        MPI_Win win;
        std::vector<size_type> nRecvs(nRanks, 0);
        MPI_Win_create(nRecvs.data(), nRanks * sizeof(size_type), sizeof(size_type), MPI_INFO_NULL,
                       Comm->getCommunicator(), &win);

        std::vector<size_type> nSends(nRanks, 0);

        MPI_Win_fence(0, win);

        for (int rank = 0; rank < nRanks; ++rank) {
            if (rank == Comm->rank()) {
                // we do not need to send to ourselves
                continue;
            }
            nSends[rank] = numberOfSends(rank, ranks);
            MPI_Put(nSends.data() + rank, 1, MPI_LONG_LONG_INT, rank, Comm->rank(), 1,
                    MPI_LONG_LONG_INT, win);
        }
        MPI_Win_fence(0, win);
        MPI_Win_free(&win);
        IpplTimings::stopTimer(preprocTimer);

        static IpplTimings::TimerRef sendTimer = IpplTimings::getTimer("particleSend");
        IpplTimings::startTimer(sendTimer);
        // send
        std::vector<MPI_Request> requests(0);

<<<<<<< HEAD
        int tag = Ippl::Comm->next_tag(P_SPATIAL_LAYOUT_TAG, P_LAYOUT_CYCLE);
=======
        using buffer_type = Communicate::buffer_type;

        int tag = Comm->next_tag(P_SPATIAL_LAYOUT_TAG, P_LAYOUT_CYCLE);
>>>>>>> 2419e4fe

        int sends = 0;
        for (int rank = 0; rank < nRanks; ++rank) {
            if (nSends[rank] > 0) {
                hash_type hash("hash", nSends[rank]);
                fillHash(rank, ranks, hash);

<<<<<<< HEAD
                pdata.sendToRank(rank, tag, sends++, requests, hash, buffer);
=======
                requests.resize(requests.size() + 1);

                pdata.pack(buffer, hash);
                size_type bufSize = pdata.packedSize(nSends[rank]);

                buffer_type buf = Comm->getBuffer(IPPL_PARTICLE_SEND + sends, bufSize);

                Comm->isend(rank, tag, buffer, *buf, requests.back(), nSends[rank]);
                buf->resetWritePos();

                ++sends;
>>>>>>> 2419e4fe
            }
        }
        IpplTimings::stopTimer(sendTimer);

        // 3rd step
        static IpplTimings::TimerRef destroyTimer = IpplTimings::getTimer("particleDestroy");
        IpplTimings::startTimer(destroyTimer);

        pdata.destroy(invalid, invalidCount);
        Kokkos::fence();

        IpplTimings::stopTimer(destroyTimer);
        static IpplTimings::TimerRef recvTimer = IpplTimings::getTimer("particleRecv");
        IpplTimings::startTimer(recvTimer);
        // 4th step
        int recvs = 0;
        for (int rank = 0; rank < nRanks; ++rank) {
            if (nRecvs[rank] > 0) {
<<<<<<< HEAD
                pdata.recvFromRank(rank, tag, recvs++, nRecvs[rank], buffer);
=======
                size_type bufSize = pdata.packedSize(nRecvs[rank]);
                buffer_type buf   = Comm->getBuffer(IPPL_PARTICLE_RECV + recvs, bufSize);

                Comm->recv(rank, tag, buffer, *buf, bufSize, nRecvs[rank]);
                buf->resetReadPos();

                pdata.unpack(buffer, nRecvs[rank]);

                ++recvs;
>>>>>>> 2419e4fe
            }
        }
        IpplTimings::stopTimer(recvTimer);

        IpplTimings::startTimer(sendTimer);

        if (requests.size() > 0) {
            MPI_Waitall(requests.size(), requests.data(), MPI_STATUSES_IGNORE);
        }
        IpplTimings::stopTimer(sendTimer);

        IpplTimings::stopTimer(ParticleUpdateTimer);
    }

    template <typename T, unsigned Dim, class Mesh, typename... Properties>
    template <size_t... Idx>
    KOKKOS_INLINE_FUNCTION constexpr bool
    ParticleSpatialLayout<T, Dim, Mesh, Properties...>::positionInRegion(
        const std::index_sequence<Idx...>&, const vector_type& pos, const region_type& region) {
        return ((pos[Idx] >= region[Idx].min()) && ...) && ((pos[Idx] <= region[Idx].max()) && ...);
    };

    template <typename T, unsigned Dim, class Mesh, typename... Properties>
    template <typename ParticleBunch>
    detail::size_type ParticleSpatialLayout<T, Dim, Mesh, Properties...>::locateParticles(
        const ParticleBunch& pdata, locate_type& ranks, bool_type& invalid) const {
        auto& positions                            = pdata.R.getView();
        typename RegionLayout_t::view_type Regions = rlayout_m.getdLocalRegions();

        using mdrange_type = Kokkos::MDRangePolicy<Kokkos::Rank<2>, position_execution_space>;

        int myRank = Comm->rank();

        const auto is = std::make_index_sequence<Dim>{};

        size_type invalidCount = 0;
        Kokkos::parallel_reduce(
            "ParticleSpatialLayout::locateParticles()",
            mdrange_type({0, 0}, {ranks.extent(0), Regions.extent(0)}),
            KOKKOS_LAMBDA(const size_t i, const size_type j, size_type& count) {
                bool xyz_bool = positionInRegion(is, positions(i), Regions(j));
                if (xyz_bool) {
                    ranks(i)   = j;
                    invalid(i) = (myRank != ranks(i));
                    count += invalid(i);
                }
            },
            Kokkos::Sum<size_type>(invalidCount));
        Kokkos::fence();

        return invalidCount;
    }

    template <typename T, unsigned Dim, class Mesh, typename... Properties>
    void ParticleSpatialLayout<T, Dim, Mesh, Properties...>::fillHash(int rank,
                                                                      const locate_type& ranks,
                                                                      hash_type& hash) {
        /* Compute the prefix sum and fill the hash
         */
        using policy_type = Kokkos::RangePolicy<position_execution_space>;
        Kokkos::parallel_scan(
            "ParticleSpatialLayout::fillHash()", policy_type(0, ranks.extent(0)),
            KOKKOS_LAMBDA(const size_t i, int& idx, const bool final) {
                if (final) {
                    if (rank == ranks(i)) {
                        hash(idx) = i;
                    }
                }

                if (rank == ranks(i)) {
                    idx += 1;
                }
            });
        Kokkos::fence();
    }

    template <typename T, unsigned Dim, class Mesh, typename... Properties>
    size_t ParticleSpatialLayout<T, Dim, Mesh, Properties...>::numberOfSends(
        int rank, const locate_type& ranks) {
        size_t nSends     = 0;
        using policy_type = Kokkos::RangePolicy<position_execution_space>;
        Kokkos::parallel_reduce(
            "ParticleSpatialLayout::numberOfSends()", policy_type(0, ranks.extent(0)),
            KOKKOS_LAMBDA(const size_t i, size_t& num) { num += size_t(rank == ranks(i)); },
            nSends);
        Kokkos::fence();
        return nSends;
    }
}  // namespace ippl<|MERGE_RESOLUTION|>--- conflicted
+++ resolved
@@ -126,13 +126,7 @@
         // send
         std::vector<MPI_Request> requests(0);
 
-<<<<<<< HEAD
-        int tag = Ippl::Comm->next_tag(P_SPATIAL_LAYOUT_TAG, P_LAYOUT_CYCLE);
-=======
-        using buffer_type = Communicate::buffer_type;
-
         int tag = Comm->next_tag(P_SPATIAL_LAYOUT_TAG, P_LAYOUT_CYCLE);
->>>>>>> 2419e4fe
 
         int sends = 0;
         for (int rank = 0; rank < nRanks; ++rank) {
@@ -140,21 +134,7 @@
                 hash_type hash("hash", nSends[rank]);
                 fillHash(rank, ranks, hash);
 
-<<<<<<< HEAD
                 pdata.sendToRank(rank, tag, sends++, requests, hash, buffer);
-=======
-                requests.resize(requests.size() + 1);
-
-                pdata.pack(buffer, hash);
-                size_type bufSize = pdata.packedSize(nSends[rank]);
-
-                buffer_type buf = Comm->getBuffer(IPPL_PARTICLE_SEND + sends, bufSize);
-
-                Comm->isend(rank, tag, buffer, *buf, requests.back(), nSends[rank]);
-                buf->resetWritePos();
-
-                ++sends;
->>>>>>> 2419e4fe
             }
         }
         IpplTimings::stopTimer(sendTimer);
@@ -173,19 +153,7 @@
         int recvs = 0;
         for (int rank = 0; rank < nRanks; ++rank) {
             if (nRecvs[rank] > 0) {
-<<<<<<< HEAD
                 pdata.recvFromRank(rank, tag, recvs++, nRecvs[rank], buffer);
-=======
-                size_type bufSize = pdata.packedSize(nRecvs[rank]);
-                buffer_type buf   = Comm->getBuffer(IPPL_PARTICLE_RECV + recvs, bufSize);
-
-                Comm->recv(rank, tag, buffer, *buf, bufSize, nRecvs[rank]);
-                buf->resetReadPos();
-
-                pdata.unpack(buffer, nRecvs[rank]);
-
-                ++recvs;
->>>>>>> 2419e4fe
             }
         }
         IpplTimings::stopTimer(recvTimer);
