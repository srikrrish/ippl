//
// Unit test Particle send/receive
//   Test particle send and receive operations.
//
//
#include "Ippl.h"

#include <random>

#include "TestUtils.h"
#include "gtest/gtest.h"

template <typename>
class ParticleSendRecv;

template <typename T, typename ExecSpace, unsigned Dim>
class ParticleSendRecv<Parameters<T, ExecSpace, Rank<Dim>>> : public ::testing::Test {
protected:
    void SetUp() override { CHECK_SKIP_SERIAL; }

public:
    using flayout_type   = ippl::FieldLayout<Dim>;
    using mesh_type      = ippl::UniformCartesian<T, Dim>;
    using playout_type   = ippl::ParticleSpatialLayout<T, Dim, mesh_type, ExecSpace>;
    using RegionLayout_t = typename playout_type::RegionLayout_t;

    using rank_type = ippl::ParticleAttrib<int, ExecSpace>;

    template <class PLayout>
    struct Bunch : public ippl::ParticleBase<PLayout> {
        explicit Bunch(PLayout& playout)
            : ippl::ParticleBase<PLayout>(playout) {
            this->addAttribute(expectedRank);
            this->addAttribute(Q);
        }

        ~Bunch() = default;

        using charge_container_type = ippl::ParticleAttrib<T>;

        rank_type expectedRank;
        charge_container_type Q;
    };

    using bunch_type = Bunch<playout_type>;

    ParticleSendRecv()
        : nPoints(getGridSizes<Dim>()) {
        CHECK_SKIP_SERIAL_CONSTRUCTOR;
        for (unsigned d = 0; d < Dim; d++) {
            domain[d] = nPoints[d] / 16.;
        }

        std::array<ippl::Index, Dim> args;
        for (unsigned d = 0; d < Dim; d++) {
            args[d] = ippl::Index(nPoints[d]);
        }
        auto owned = std::make_from_tuple<ippl::NDIndex<Dim>>(args);

        ippl::Vector<T, Dim> hx;
        ippl::Vector<T, Dim> origin;

        std::array<bool, Dim> isParallel;
        isParallel.fill(true);

        for (unsigned int d = 0; d < Dim; d++) {
            hx[d]     = domain[d] / nPoints[d];
            origin[d] = 0;
        }

<<<<<<< HEAD
        auto& layout = std::get<Idx>(layouts) =
            flayout_type<Dim>(MPI_COMM_WORLD, owned, isParallel);

        auto& mesh = std::get<Idx>(meshes) = mesh_type<Dim>(owned, hx, origin);
        auto& pl = std::get<Idx>(playouts) = playout_type<Dim>(layout, mesh);
        auto bunch = std::get<Idx>(bunches) = std::make_shared<bunch_type<Dim>>(pl);
=======
        layout  = flayout_type(owned, domDec);
        mesh    = mesh_type(owned, hx, origin);
        playout = playout_type(layout, mesh);
        bunch   = std::make_shared<bunch_type>(playout);
>>>>>>> 5d56707a

        using BC = ippl::BC;

        typename bunch_type::bc_container_type bcs;
        bcs.fill(BC::PERIODIC);

        bunch->setParticleBC(bcs);

        int nRanks = ippl::Comm->size();
        if (nParticles % nRanks > 0) {
            if (ippl::Comm->rank() == 0) {
                std::cerr << nParticles << " not a multiple of " << nRanks << std::endl;
            }
        }

        bunch->create(nParticles / nRanks);

        std::mt19937_64 eng(ippl::Comm->rank());
        std::uniform_real_distribution<T> unif(0, 1);

        auto R_host = bunch->R.getHostMirror();
        for (size_t i = 0; i < bunch->getLocalNum(); ++i) {
            ippl::Vector<T, Dim> r;
            for (unsigned d = 0; d < Dim; d++) {
                r[d] = unif(eng) * domain[d];
            }
            R_host(i) = r;
        }

        Kokkos::deep_copy(bunch->R.getView(), R_host);
        bunch->Q = 1.0;

        computeExpectedRanks();
    }

    void computeExpectedRanks() {
        using region_view  = typename RegionLayout_t::view_type;
        using size_type    = typename RegionLayout_t::view_type::size_type;
        using mdrange_type = Kokkos::MDRangePolicy<Kokkos::Rank<2>, ExecSpace>;

        RegionLayout_t RLayout           = playout.getRegionLayout();
        auto& positions                  = bunch->R.getView();
        region_view Regions              = RLayout.getdLocalRegions();
        typename rank_type::view_type ER = bunch->expectedRank.getView();

        Kokkos::parallel_for(
            "Expected Rank", mdrange_type({0, 0}, {ER.extent(0), Regions.extent(0)}),
            KOKKOS_LAMBDA(const size_t i, const size_type j) {
                bool xyz_bool = true;
                for (unsigned d = 0; d < Dim; d++) {
                    xyz_bool &= positions(i)[d] <= Regions(j)[d].max()
                                && positions(i)[d] >= Regions(j)[d].min();
                }
                if (xyz_bool) {
                    ER(i) = j;
                }
            });
        Kokkos::fence();
    }

    std::shared_ptr<bunch_type> bunch;
    const unsigned int nParticles = 128;
    std::array<size_t, Dim> nPoints;
    std::array<T, Dim> domain;
    playout_type playout;

    flayout_type layout;
    mesh_type mesh;
};

using Tests = TestParams::tests<1, 2, 3, 4, 5, 6>;
TYPED_TEST_CASE(ParticleSendRecv, Tests);

TYPED_TEST(ParticleSendRecv, SendAndRecieve) {
    const auto nParticles = this->nParticles;
    auto& bunch           = this->bunch;

    bunch->update();
    // bunch->update();
    typename TestFixture::rank_type::view_type::host_mirror_type ER_host =
        bunch->expectedRank.getHostMirror();

    Kokkos::resize(ER_host, bunch->expectedRank.size());
    Kokkos::deep_copy(ER_host, bunch->expectedRank.getView());

<<<<<<< HEAD
        ippl::Comm->reduce(local_particles, Total_particles, 1, std::plus<unsigned int>());
=======
    for (size_t i = 0; i < bunch->getLocalNum(); ++i) {
        ASSERT_EQ(ER_host(i), ippl::Comm->rank());
    }
    ippl::Comm->barrier();
>>>>>>> 5d56707a

    unsigned int Total_particles = 0;
    unsigned int local_particles = bunch->getLocalNum();

    MPI_Reduce(&local_particles, &Total_particles, 1, MPI_UNSIGNED, MPI_SUM, 0,
               ippl::Comm->getCommunicator());

    if (ippl::Comm->rank() == 0) {
        ASSERT_EQ(nParticles, Total_particles);
    }
}

int main(int argc, char* argv[]) {
    int success = 1;
    TestParams::checkArgs(argc, argv);
    ippl::initialize(argc, argv);
    {
        ::testing::InitGoogleTest(&argc, argv);
        success = RUN_ALL_TESTS();
    }
    ippl::finalize();
    return success;
}<|MERGE_RESOLUTION|>--- conflicted
+++ resolved
@@ -68,19 +68,10 @@
             origin[d] = 0;
         }
 
-<<<<<<< HEAD
-        auto& layout = std::get<Idx>(layouts) =
-            flayout_type<Dim>(MPI_COMM_WORLD, owned, isParallel);
-
-        auto& mesh = std::get<Idx>(meshes) = mesh_type<Dim>(owned, hx, origin);
-        auto& pl = std::get<Idx>(playouts) = playout_type<Dim>(layout, mesh);
-        auto bunch = std::get<Idx>(bunches) = std::make_shared<bunch_type<Dim>>(pl);
-=======
-        layout  = flayout_type(owned, domDec);
+        layout  = flayout_type(MPI_COMM_WORLD, owned, isParallel);
         mesh    = mesh_type(owned, hx, origin);
         playout = playout_type(layout, mesh);
         bunch   = std::make_shared<bunch_type>(playout);
->>>>>>> 5d56707a
 
         using BC = ippl::BC;
 
@@ -166,20 +157,15 @@
     Kokkos::resize(ER_host, bunch->expectedRank.size());
     Kokkos::deep_copy(ER_host, bunch->expectedRank.getView());
 
-<<<<<<< HEAD
-        ippl::Comm->reduce(local_particles, Total_particles, 1, std::plus<unsigned int>());
-=======
     for (size_t i = 0; i < bunch->getLocalNum(); ++i) {
         ASSERT_EQ(ER_host(i), ippl::Comm->rank());
     }
     ippl::Comm->barrier();
->>>>>>> 5d56707a
 
     unsigned int Total_particles = 0;
     unsigned int local_particles = bunch->getLocalNum();
 
-    MPI_Reduce(&local_particles, &Total_particles, 1, MPI_UNSIGNED, MPI_SUM, 0,
-               ippl::Comm->getCommunicator());
+    ippl::Comm->reduce(local_particles, Total_particles, 1, std::plus<unsigned int>());
 
     if (ippl::Comm->rank() == 0) {
         ASSERT_EQ(nParticles, Total_particles);
