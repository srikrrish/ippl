--- conflicted
+++ resolved
@@ -75,21 +75,14 @@
     T domain[MaxDim];
 };
 
-<<<<<<< HEAD
 using Precisions = ::testing::Types<double, float>;
 
 TYPED_TEST_CASE(HaloTest, Precisions);
 
 TYPED_TEST(HaloTest, CheckNeighbors) {
     auto check = [&]<unsigned Dim>(const typename TestFixture::layout_type<Dim>& layout) {
-        int myRank = Ippl::Comm->rank();
-        int nRanks = Ippl::Comm->size();
-=======
-TEST_F(HaloTest, CheckNeighbors) {
-    auto check = [&]<unsigned Dim>(const layout_type<Dim>& layout) {
         int myRank = ippl::Comm->rank();
         int nRanks = ippl::Comm->size();
->>>>>>> e936f944
 
         for (int rank = 0; rank < nRanks; ++rank) {
             if (rank == myRank) {
@@ -170,126 +163,116 @@
 }
 
 TYPED_TEST(HaloTest, FillHalo) {
-    auto check = [&]<unsigned Dim>(std::shared_ptr<typename TestFixture::field_type<Dim>>& field) {
-        *field = 1;
-        field->fillHalo();
-
-        auto view = Kokkos::create_mirror_view_and_copy(Kokkos::HostSpace(), field->getView());
-<<<<<<< HEAD
+    auto check =
+        [&]<unsigned Dim>(std::shared_ptr<typename TestFixture::field_type<Dim>>& field) {
+            *field = 1;
+            field->fillHalo();
+
+            auto view = Kokkos::create_mirror_view_and_copy(Kokkos::HostSpace(), field->getView());
         this->template nestedViewLoop<Dim>(view, 0, [&]<typename... Idx>(const Idx... args) {
-=======
-        nestedViewLoop(view, 0, [&]<typename... Idx>(const Idx... args) {
->>>>>>> e936f944
-            ASSERT_DOUBLE_EQ(view(args...), 1);
-        });
+            if constexpr (std::is_same<TypeParam, double>::value) {
+                ASSERT_DOUBLE_EQ(view(args...), 1);
+                else {
+                    ASSERT_FLOAT_EQ(view(args...), 1);
+                }
+            });
     };
 
     this->apply(check, this->fields);
-}
-
-TYPED_TEST(HaloTest, AccumulateHalo) {
-    auto check = [&]<unsigned Dim>(std::shared_ptr<typename TestFixture::field_type<Dim>>& field,
-                                   const typename TestFixture::layout_type<Dim>& layout) {
-        using mirror_type   = typename TestFixture::field_type<Dim>::view_type::host_mirror_type;
-        using neighbor_list = typename TestFixture::layout_type<Dim>::neighbor_list;
-
-        *field = 1;
-        mirror_type mirror =
-            Kokkos::create_mirror_view_and_copy(Kokkos::HostSpace(), field->getView());
-        const unsigned int nghost = field->getNghost();
-
-<<<<<<< HEAD
-        if (Ippl::Comm->size() > 1) {
-            const neighbor_list& neighbors = layout.getNeighbors();
-            ippl::NDIndex<Dim> lDom        = layout.getLocalNDIndex();
-=======
-        if (ippl::Comm->size() > 1) {
-            auto& neighbors = layout.getNeighbors();
-            auto lDom       = layout.getLocalNDIndex();
->>>>>>> e936f944
-
-            auto arrayToCube = []<size_t... Dims>(const std::index_sequence<Dims...>&,
-                                                  const std::array<ippl::e_cube_tag, Dim>& tags) {
-                return ippl::detail::getCube<Dim>(tags[Dims]...);
-            };
-            auto indexToTags = [&]<size_t... Dims, typename... Tag>(
-                const std::index_sequence<Dims...>&, Tag... tags) {
-                return std::array<ippl::e_cube_tag, Dim>{(tags == nghost ? ippl::LOWER
-                                                          : tags == lDom[Dims].length() + nghost - 1
-                                                              ? ippl::UPPER
-                                                              : ippl::IS_PARALLEL)...};
-            };
-
-<<<<<<< HEAD
-            this->template nestedViewLoop<Dim>(
-                mirror, nghost, [&]<typename... Idx>(const Idx... args) {
-                    auto encoding = indexToTags(std::make_index_sequence<Dim>{}, args...);
-                    auto cube     = arrayToCube(std::make_index_sequence<Dim>{}, encoding);
-=======
-            nestedViewLoop(mirror, nghost, [&]<typename... Idx>(const Idx... args) {
-                auto encoding = indexToTags(std::make_index_sequence<Dim>{}, args...);
-                auto cube     = arrayToCube(std::make_index_sequence<Dim>{}, encoding);
-
-                // ignore all interior points
-                if (cube == ippl::detail::countHypercubes(Dim) - 1) {
-                    return;
-                }
->>>>>>> e936f944
-
-                    // ignore all interior points
-                    if (cube == ippl::detail::countHypercubes(Dim) - 1) {
-                        return;
-                    }
-
-                    unsigned int n = 0;
-                    this->template nestedLoop<Dim>(
-                        [&](unsigned dl) -> size_t {
-                            return encoding[dl] == ippl::IS_PARALLEL ? 0 : (encoding[dl] + 1) * 10;
-                        },
-                        [&](unsigned dl) -> size_t {
-                            return encoding[dl] == ippl::IS_PARALLEL ? 1
-                                                                     : (encoding[dl] + 1) * 10 + 2;
-                        },
-                        [&]<typename... Flag>(const Flag... flags) {
-                            auto adjacent = ippl::detail::getCube<Dim>(
-                                (flags == 0   ? ippl::IS_PARALLEL
-                                 : flags < 20 ? (flags & 1 ? ippl::LOWER : ippl::IS_PARALLEL)
-                                              : (flags & 1 ? ippl::UPPER : ippl::IS_PARALLEL))...);
-                            if (adjacent == ippl::detail::countHypercubes(Dim) - 1) {
+        }
+
+    TYPED_TEST(HaloTest, AccumulateHalo) {
+        auto check =
+            [&]<unsigned Dim>(std::shared_ptr<typename TestFixture::field_type<Dim>>& field,
+                              const typename TestFixture::layout_type<Dim>& layout) {
+                using mirror_type =
+                    typename TestFixture::field_type<Dim>::view_type::host_mirror_type;
+                using neighbor_list = typename TestFixture::layout_type<Dim>::neighbor_list;
+
+                *field = 1;
+                mirror_type mirror =
+                    Kokkos::create_mirror_view_and_copy(Kokkos::HostSpace(), field->getView());
+                const unsigned int nghost = field->getNghost();
+
+                if (ippl::Comm->size() > 1) {
+                    const neighbor_list& neighbors = layout.getNeighbors();
+                    ippl::NDIndex<Dim> lDom        = layout.getLocalNDIndex();
+
+                    auto arrayToCube =
+                        []<size_t... Dims>(const std::index_sequence<Dims...>&,
+                                           const std::array<ippl::e_cube_tag, Dim>& tags) {
+                        return ippl::detail::getCube<Dim>(tags[Dims]...);
+                    };
+                    auto indexToTags = [&]<size_t... Dims, typename... Tag>(
+                        const std::index_sequence<Dims...>&, Tag... tags) {
+                        return std::array<ippl::e_cube_tag, Dim>{
+                            (tags == nghost                             ? ippl::LOWER
+                             : tags == lDom[Dims].length() + nghost - 1 ? ippl::UPPER
+                                                                        : ippl::IS_PARALLEL)...};
+                    };
+
+                    this->template nestedViewLoop<Dim>(
+                        mirror, nghost, [&]<typename... Idx>(const Idx... args) {
+                            auto encoding = indexToTags(std::make_index_sequence<Dim>{}, args...);
+                            auto cube     = arrayToCube(std::make_index_sequence<Dim>{}, encoding);
+
+                            // ignore all interior points
+                            if (cube == ippl::detail::countHypercubes(Dim) - 1) {
                                 return;
                             }
-                            n += neighbors[adjacent].size();
+
+                            unsigned int n = 0;
+                            this->template nestedLoop<Dim>(
+                                [&](unsigned dl) -> size_t {
+                                    return encoding[dl] == ippl::IS_PARALLEL
+                                               ? 0
+                                               : (encoding[dl] + 1) * 10;
+                                },
+                                [&](unsigned dl) -> size_t {
+                                    return encoding[dl] == ippl::IS_PARALLEL
+                                               ? 1
+                                               : (encoding[dl] + 1) * 10 + 2;
+                                },
+                                [&]<typename... Flag>(const Flag... flags) {
+                                    auto adjacent = ippl::detail::getCube<Dim>(
+                                        (flags == 0 ? ippl::IS_PARALLEL
+                                         : flags < 20
+                                             ? (flags & 1 ? ippl::LOWER : ippl::IS_PARALLEL)
+                                             : (flags & 1 ? ippl::UPPER : ippl::IS_PARALLEL))...);
+                                    if (adjacent == ippl::detail::countHypercubes(Dim) - 1) {
+                                        return;
+                                    }
+                                    n += neighbors[adjacent].size();
+                                });
+
+                            if (n > 0) {
+                                mirror(args...) = 1. / (n + 1);
+                            }
                         });
-
-                    if (n > 0) {
-                        mirror(args...) = 1. / (n + 1);
+                    Kokkos::deep_copy(field->getView(), mirror);
+                }
+
+                field->fillHalo();
+                field->accumulateHalo();
+
+                Kokkos::deep_copy(mirror, field->getView());
+
+        this->template nestedViewLoop<Dim>(mirror, nghost, [&]<typename... Idx>(const Idx... args) {
+                if constexpr (std::is_same<TypeParam, double>::value) {
+                    ASSERT_DOUBLE_EQ(mirror(args...), 1);
+                    else {
+                        ASSERT_FLOAT_EQ(mirror(args...), 1);
                     }
                 });
-            Kokkos::deep_copy(field->getView(), mirror);
-        }
-
-        field->fillHalo();
-        field->accumulateHalo();
-
-        Kokkos::deep_copy(mirror, field->getView());
-
-<<<<<<< HEAD
-        this->template nestedViewLoop<Dim>(mirror, nghost, [&]<typename... Idx>(const Idx... args) {
-=======
-        nestedViewLoop(mirror, nghost, [&]<typename... Idx>(const Idx... args) {
->>>>>>> e936f944
-            ASSERT_DOUBLE_EQ(mirror(args...), 1);
-        });
     };
 
     this->apply(check, this->fields, this->layouts);
-}
-
-int main(int argc, char* argv[]) {
-    ippl::initialize(argc, argv);
-    {
-        ::testing::InitGoogleTest(&argc, argv);
-    }
-    ippl::finalize();
-    return RUN_ALL_TESTS();
-}+            }
+
+        int
+        main(int argc, char* argv[]) {
+            ippl::initialize(argc, argv);
+            { ::testing::InitGoogleTest(&argc, argv); }
+            ippl::finalize();
+            return RUN_ALL_TESTS();
+        }