#
# Find CUFINUFFT includes and library
#
# CUFINUFFT_INCLUDE_DIR - where to find cufinufft.h
# CUFINUFFT_LIBRARY     - libcufinufft.so path
# CUFINUFFT_FOUND       - do not attempt to use if "no" or undefined.

FIND_PATH(CUFINUFFT_INCLUDE_DIR cufinufft.h
    HINTS $ENV{CUFINUFFT_INCLUDE_PATH} $ENV{CUFINUFFT_INCLUDE_DIR} $ENV{CUFINUFFT_PREFIX}/include $ENV{CUFINUFFT_DIR}/include ${PROJECT_SOURCE_DIR}/include
    PATHS ENV CPP_INCLUDE_PATH
)
#Static library has some issues and gives a cuda error at the end of compilation
FIND_LIBRARY(CUFINUFFT_LIBRARY_DIR libcufinufft.so
    HINTS $ENV{CUFINUFFT_LIBRARY_PATH} $ENV{CUFINUFFT_LIBRARY_DIR} $ENV{CUFINUFFT_PREFIX}/lib $ENV{CUFINUFFT_DIR}/lib $ENV{CUFINUFFT}/lib ${PROJECT_SOURCE_DIR}/lib
    PATHS ENV LIBRARY_PATH
)

IF(CUFINUFFT_INCLUDE_DIR AND CUFINUFFT_LIBRARY_DIR)
    SET( CUFINUFFT_FOUND "YES" )
<<<<<<< HEAD
    SET( CUFINUFFT_DIR  $ENV{CUFINUFFT_DIR} )
=======
    SET( CUFINUFFT_DIR $ENV{CUFINUFFT_DIR} )
>>>>>>> 7198e2f7
ENDIF()

IF (CUFINUFFT_FOUND)
   IF (NOT CUFINUFFT_FIND_QUIETLY)
       MESSAGE(STATUS "Found cufinufft library dir: ${CUFINUFFT_LIBRARY_DIR}")
       MESSAGE(STATUS "Found cufinufft include dir: ${CUFINUFFT_INCLUDE_DIR}")
   ENDIF (NOT CUFINUFFT_FIND_QUIETLY)
ELSE (CUFINUFFT_FOUND)
    IF (CUFINUFFT_FIND_REQUIRED)
      MESSAGE(FATAL_ERROR "Could not find CUFINUFFT!")
  ENDIF (CUFINUFFT_FIND_REQUIRED)
ENDIF (CUFINUFFT_FOUND)<|MERGE_RESOLUTION|>--- conflicted
+++ resolved
@@ -17,11 +17,7 @@
 
 IF(CUFINUFFT_INCLUDE_DIR AND CUFINUFFT_LIBRARY_DIR)
     SET( CUFINUFFT_FOUND "YES" )
-<<<<<<< HEAD
-    SET( CUFINUFFT_DIR  $ENV{CUFINUFFT_DIR} )
-=======
     SET( CUFINUFFT_DIR $ENV{CUFINUFFT_DIR} )
->>>>>>> 7198e2f7
 ENDIF()
 
 IF (CUFINUFFT_FOUND)
